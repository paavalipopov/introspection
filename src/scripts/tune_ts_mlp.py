# pylint: disable-all
import argparse

from animus import EarlyStoppingCallback, IExperiment
from animus.torch.callbacks import TorchCheckpointerCallback
from apto.utils.report import get_classification_report
from catalyst import utils
import numpy as np
import optuna
from sklearn.model_selection import train_test_split
import torch
import torch.nn as nn
import torch.optim as optim
from torch.utils.data import DataLoader, TensorDataset
from tqdm.auto import tqdm

from src.settings import LOGS_ROOT, UTCNOW
from src.ts import load_ABIDE1, TSQuantileTransformer

import wandb


class ResidualBlock(nn.Module):
    def __init__(self, block):
        super().__init__()
        self.block = block

    def forward(self, x: torch.Tensor):
        return self.block(x) + x


class MLP(nn.Module):
    def __init__(
        self,
        input_size: int,
        input_len: int,
        output_size: int,
        dropout: float = 0.5,
        hidden_size: int = 128,
        num_layers: int = 0,
    ):
        super(MLP, self).__init__()
        layers = [
            nn.LayerNorm(input_size),
            nn.Dropout(p=dropout),
            nn.Linear(input_size, hidden_size),
            nn.ReLU(),
        ]
        for _ in range(num_layers):
            layers.append(
                ResidualBlock(
                    nn.Sequential(
                        nn.LayerNorm(hidden_size),
                        nn.Dropout(p=dropout),
                        nn.Linear(hidden_size, hidden_size),
                        nn.ReLU(),
                    )
                )
            )
        layers.append(
            nn.Sequential(
                nn.LayerNorm(hidden_size),
                nn.Dropout(p=dropout),
                nn.Linear(hidden_size, output_size),
            )
        )

        self.fc = nn.Sequential(*layers)

    def forward(self, x):
        bs, ln, fs = x.shape
        fc_output = self.fc(x.view(-1, fs))
        fc_output = fc_output.view(bs, ln, -1).mean(1)  # .squeeze(1)
        return fc_output


class MLPv2(nn.Module):
    def __init__(
        self,
        input_size: int,
        input_len: int,
        output_size: int,
        dropout: float = 0.5,
        hidden_size: int = 128,
        num_layers: int = 0,
    ):
        super().__init__()
        layers = [
            nn.Flatten(),
            nn.LayerNorm(input_len * input_size),
            nn.Dropout(p=dropout),
            nn.Linear(input_len * input_size, hidden_size),
            nn.ReLU(),
        ]
        for _ in range(num_layers):
            layers.append(
                ResidualBlock(
                    nn.Sequential(
                        nn.LayerNorm(hidden_size),
                        nn.Dropout(p=dropout),
                        nn.Linear(hidden_size, hidden_size),
                        nn.ReLU(),
                    )
                )
            )
        layers.append(
            nn.Sequential(
                nn.LayerNorm(hidden_size),
                nn.Dropout(p=dropout),
                nn.Linear(hidden_size, output_size),
            )
        )
        self.fc = nn.Sequential(*layers)

    def forward(self, x):
        fc_output = self.fc(x)
        return fc_output


class Experiment(IExperiment):
    def __init__(self, quantile: bool, max_epochs: int, logdir: str) -> None:
        super().__init__()
        assert not quantile, "Not implemented yet"
        self._quantile: bool = quantile
        self._trial: optuna.Trial = None
        self.max_epochs = max_epochs
        self.logdir = logdir

    def on_tune_start(self):
        features, labels = load_ABIDE1()
        X_train, X_test, y_train, y_test = train_test_split(
            features, labels, test_size=0.2, random_state=42, stratify=labels
        )
        if self._quantile:
            n_quantiles = 10
            n_offset = 3  # 0 - pad, 1 - cls, 2 - mask
            transform = TSQuantileTransformer(n_quantiles=n_quantiles, random_state=42)
            transform = transform.fit(X_train)
            X_train = transform.transform(X_train) + n_offset
            X_test = transform.transform(X_test) + n_offset

        X_train = np.swapaxes(X_train, 1, 2)  # [n_samples; seq_len; n_features]
        X_test = np.swapaxes(X_test, 1, 2)

        self._train_ds = TensorDataset(
            torch.tensor(X_train, dtype=torch.float32),
            torch.tensor(y_train, dtype=torch.int64),
        )
        self._valid_ds = TensorDataset(
            torch.tensor(X_test, dtype=torch.float32),
            torch.tensor(y_test, dtype=torch.int64),
        )

    def on_experiment_start(self, exp: "IExperiment"):
        # init wandb logger
        self.wandb_logger: wandb.run = wandb.init(project="tune_mlp", name=f"{UTCNOW}-mlp")

        super().on_experiment_start(exp)
        # setup experiment
        self.num_epochs = self._trial.suggest_int("exp.num_epochs", 1, self.max_epochs)
        # setup data
        self.batch_size = self._trial.suggest_int("data.batch_size", 32, 64, log=True)
        self.datasets = {
            "train": DataLoader(
                self._train_ds, batch_size=self.batch_size, num_workers=0, shuffle=True
            ),
            "valid": DataLoader(
                self._valid_ds, batch_size=self.batch_size, num_workers=0, shuffle=False
            ),
        }
        # setup model
        hidden_size = self._trial.suggest_int("mlp.hidden_size", 32, 256, log=True)
        num_layers = self._trial.suggest_int("mlp.num_layers", 0, 4)
        dropout = self._trial.suggest_uniform("mlp.dropout", 0.1, 0.9)
        self.model = MLP(
            input_size=53,  # PRIOR
            input_len=140,  # PRIOR
            output_size=2,  # PRIOR
<<<<<<< HEAD
            hidden_size=hidden_size,
            num_layers=num_layers,
            dropout=dropout,
=======
            hidden_size=self._trial.suggest_int("mlp.hidden_size", 32, 1024, log=True),
            num_layers=self._trial.suggest_int("mlp.num_layers", 0, 4),
            dropout=self._trial.suggest_uniform("mlp.dropout", 0.2, 0.8),
>>>>>>> cb203c05
        )

        lr = self._trial.suggest_float("adam.lr", 1e-5, 1e-3, log=True)
        self.criterion = nn.CrossEntropyLoss()
        self.optimizer = optim.Adam(
            self.model.parameters(),
            lr=lr,
        )
        # setup callbacks
        self.callbacks = {
            "early-stop": EarlyStoppingCallback(
                minimize=False,
                patience=5,
                dataset_key="valid",
                metric_key="score",
                min_delta=0.001,
            ),
            "checkpointer": TorchCheckpointerCallback(
                exp_attr="model",
                logdir=f"{self.logdir}/{self._trial.number:04d}",
                dataset_key="valid",
                metric_key="score",
                minimize=False,
            ),
        }

        self.wandb_logger.config.update(
            {
                "num_epochs": self.num_epochs,
                "batch_size": self.batch_size,
                "hidden_size": hidden_size,
                "num_layers": num_layers,
                "dropout": dropout,
                "lr": lr,
            }
        )

    def run_dataset(self) -> None:
        all_scores, all_targets = [], []
        total_loss = 0.0
        self.model.train(self.is_train_dataset)

        with torch.set_grad_enabled(self.is_train_dataset):
            for self.dataset_batch_step, (data, target) in enumerate(tqdm(self.dataset)):
                self.optimizer.zero_grad()
                logits = self.model(data)
                loss = self.criterion(logits, target)
                score = torch.softmax(logits, dim=-1)

                all_scores.append(score.cpu().detach().numpy())
                all_targets.append(target.cpu().detach().numpy())
                total_loss += loss.sum().item()
                if self.is_train_dataset:
                    loss.backward()
                    self.optimizer.step()

        total_loss /= self.dataset_batch_step

        y_test = np.hstack(all_targets)
        y_score = np.vstack(all_scores)
        y_pred = np.argmax(y_score, axis=-1).astype(np.int32)
        report = get_classification_report(y_true=y_test, y_pred=y_pred, y_score=y_score, beta=0.5)
        for stats_type in [0, 1, "macro", "weighted"]:
            stats = report.loc[stats_type]
            for key, value in stats.items():
                if "support" not in key:
                    self._trial.set_user_attr(f"{key}_{stats_type}", float(value))

        self.dataset_metrics = {
            "score": report["auc"].loc["weighted"],
            "loss": total_loss,
        }

    def on_epoch_end(self, exp: "IExperiment") -> None:
        super().on_epoch_end(self)
        self.wandb_logger.log(
            {
                "train_score": self.epoch_metrics["train"]["score"],
                "train_loss": self.epoch_metrics["train"]["loss"],
                "valid_score": self.epoch_metrics["valid"]["score"],
                "valid_loss": self.epoch_metrics["valid"]["loss"],
            },
        )

    def on_experiment_end(self, exp: "IExperiment") -> None:
        super().on_experiment_end(exp)
        self._score = self.callbacks["early-stop"].best_score

        wandb.summary["valid_score"] = self._score
        self.wandb_logger.finish()

    def _objective(self, trial) -> float:
        self._trial = trial
        self.run()

        return self._score

    def tune(self, n_trials: int):
        self.on_tune_start()
        self.study = optuna.create_study(direction="maximize")
        self.study.optimize(self._objective, n_trials=n_trials, n_jobs=1)
        logfile = f"{self.logdir}/optuna.csv"
        df = self.study.trials_dataframe()
        df.to_csv(logfile, index=False)


if __name__ == "__main__":
    import warnings

    warnings.filterwarnings("ignore")

    parser = argparse.ArgumentParser()
    utils.boolean_flag(parser, "quantile", default=False)
    parser.add_argument("--max-epochs", type=int, default=1)
    parser.add_argument("--num-trials", type=int, default=1)
    args = parser.parse_args()
    Experiment(
        quantile=args.quantile,
        max_epochs=args.max_epochs,
        logdir=f"{LOGS_ROOT}/{UTCNOW}-ts-mlp-q{args.quantile}/",
    ).tune(n_trials=args.num_trials)<|MERGE_RESOLUTION|>--- conflicted
+++ resolved
@@ -169,22 +169,16 @@
             ),
         }
         # setup model
-        hidden_size = self._trial.suggest_int("mlp.hidden_size", 32, 256, log=True)
+        hidden_size = self._trial.suggest_int("mlp.hidden_size", 32, 1024, log=True)
         num_layers = self._trial.suggest_int("mlp.num_layers", 0, 4)
-        dropout = self._trial.suggest_uniform("mlp.dropout", 0.1, 0.9)
+        dropout = self._trial.suggest_uniform("mlp.dropout", 0.2, 0.8)
         self.model = MLP(
             input_size=53,  # PRIOR
             input_len=140,  # PRIOR
             output_size=2,  # PRIOR
-<<<<<<< HEAD
             hidden_size=hidden_size,
             num_layers=num_layers,
             dropout=dropout,
-=======
-            hidden_size=self._trial.suggest_int("mlp.hidden_size", 32, 1024, log=True),
-            num_layers=self._trial.suggest_int("mlp.num_layers", 0, 4),
-            dropout=self._trial.suggest_uniform("mlp.dropout", 0.2, 0.8),
->>>>>>> cb203c05
         )
 
         lr = self._trial.suggest_float("adam.lr", 1e-5, 1e-3, log=True)
