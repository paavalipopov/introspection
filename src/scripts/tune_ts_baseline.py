--- conflicted
+++ resolved
@@ -16,11 +16,8 @@
 from src.settings import LOGS_ROOT, UTCNOW
 from src.ts import load_ABIDE1, TSQuantileTransformer
 
-<<<<<<< HEAD
 import wandb
-import time
-from collections import defaultdict
-=======
+
 sns.set_theme(style="whitegrid", font_scale=2, rc={"figure.figsize": (18, 9)})
 
 
@@ -39,7 +36,6 @@
         plt.savefig(logpath, format="png", dpi=300)
         plt.close()
     return f_importance
->>>>>>> b1e8f564
 
 
 class Experiment(IExperiment):
@@ -184,19 +180,13 @@
         self.classifier.fit(X_train, y_train)
         y_pred = self.classifier.predict(X_test)
         y_score = self.classifier.predict_proba(X_test)
-<<<<<<< HEAD
-        report = get_classification_report(y_true=y_test, y_pred=y_pred, y_score=y_score, beta=0.5)
-=======
         compute_feature_importance(
             classifier=self.classifier,
             num_channels=self._num_channels,
             num_times=self._num_times,
             logpath=f"{self._logdir}/{self._trial.number}.coefs.png",
         )
-        report = get_classification_report(
-            y_true=y_test, y_pred=y_pred, y_score=y_score, beta=0.5
-        )
->>>>>>> b1e8f564
+        report = get_classification_report(y_true=y_test, y_pred=y_pred, y_score=y_score, beta=0.5)
         for stats_type in [0, 1, "macro", "weighted"]:
             stats = report.loc[stats_type]
             for key, value in stats.items():
@@ -212,9 +202,6 @@
         self.wandb_logger.finish()
 
     def _objective(self, trial) -> float:
-        # start timer
-        self.start = time.process_time()
-
         self._trial = trial
         self.run()
 
@@ -224,11 +211,6 @@
         self.on_tune_start()
         self.study = optuna.create_study(direction="maximize")
         self.study.optimize(self._objective, n_trials=n_trials, n_jobs=1)
-<<<<<<< HEAD
-
-        logfile = f"{LOGS_ROOT}/{UTCNOW}-ts-baseline-q{self._quantile}.optuna.csv"
-=======
->>>>>>> b1e8f564
         df = self.study.trials_dataframe()
         df.to_csv(f"{self._logdir}/optuna.csv", index=False)
 
