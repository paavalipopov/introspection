--- conflicted
+++ resolved
@@ -111,24 +111,18 @@
         hidden_size = self._trial.suggest_int("transformer.hidden_size", 4, 128, log=True)
         num_heads = self._trial.suggest_int("transformer.num_heads", 1, 4)
         num_layers = self._trial.suggest_int("transformer.num_layers", 1, 4)
-        fc_dropout = self._trial.suggest_uniform("transformer.fc_dropout", 0.1, 0.9)
+        fc_dropout = self._trial.suggest_uniform("transformer.fc_dropout", 0.2, 0.8)
         self.model = Transformer(
             input_size=53,  # PRIOR
             input_len=140,  # PRIOR
             hidden_size=hidden_size * num_heads,
             num_layers=num_layers,
             num_heads=num_heads,
-<<<<<<< HEAD
             fc_dropout=fc_dropout,
         )
-        self.criterion = nn.BCEWithLogitsLoss()
 
         lr = self._trial.suggest_float("adam.lr", 1e-5, 1e-3, log=True)
-=======
-            fc_dropout=self._trial.suggest_uniform("transformer.fc_dropout", 0.2, 0.8),
-        )
         self.criterion = nn.CrossEntropyLoss()
->>>>>>> cb203c05
         self.optimizer = optim.Adam(
             self.model.parameters(),
             lr=lr,
@@ -185,17 +179,9 @@
         total_loss /= self.dataset_batch_step
 
         y_test = np.hstack(all_targets)
-<<<<<<< HEAD
-        y_score = np.hstack(all_scores)
-        y_pred = (y_score > 0.5).astype(np.int32)
-        report = get_classification_report(y_true=y_test, y_pred=y_pred, y_score=y_score, beta=0.5)
-=======
         y_score = np.vstack(all_scores)
         y_pred = np.argmax(y_score, axis=-1).astype(np.int32)
-        report = get_classification_report(
-            y_true=y_test, y_pred=y_pred, y_score=y_score, beta=0.5
-        )
->>>>>>> cb203c05
+        report = get_classification_report(y_true=y_test, y_pred=y_pred, y_score=y_score, beta=0.5)
         for stats_type in [0, 1, "macro", "weighted"]:
             stats = report.loc[stats_type]
             for key, value in stats.items():
